# Saved models
model.th

# VSCode files
.VSCodeCounter/
.vscode/settings.json

# Byte-compiled / optimized / DLL files
__pycache__/
*.py[cod]
*$py.class

# C extensions
*.so

# Distribution / packaging
.Python
build/
develop-eggs/
dist/
downloads/
eggs/
.eggs/
lib/
lib64/
parts/
sdist/
var/
wheels/
*.egg-info/
.installed.cfg
*.egg
MANIFEST

# PyInstaller
# Usually these files are written by a python script from a template
# before PyInstaller builds the exe, so as to inject date/other infos into it.
*.manifest
*.spec

# Installer logs
pip-log.txt
pip-delete-this-directory.txt

# Unit test / coverage reports
htmlcov/
.tox/
.coverage
.coverage.*
.cache
nosetests.xml
coverage.xml
*.cover
.hypothesis/
.pytest_cache/

# Translations
*.mo
*.pot

# Django stuff:
*.log
local_settings.py
db.sqlite3

# Flask stuff:
instance/
.webassets-cache

# Scrapy stuff:
.scrapy

# Sphinx documentation
docs/_build/

# PyBuilder
target/

# Jupyter Notebook
.ipynb_checkpoints

# IPython
profile_default/
ipython_config.py

# pyenv
.python-version

# Celery stuff
celerybeat-schedule
celerybeat.pid

# SageMath parsed files
*.sage.py

# Environments
.env
.venv
env/
venv/
ENV/
env.bak/
venv.bak/

# Spyder project settings
.spyderproject
.spyproject

# Rope project settings
.ropeproject

# mkdocs documentation
/site

# mypy
.mypy_cache/
/.gtm/
.dmypy.json
dmypy.json

<<<<<<< HEAD
# Pyre type checker
.pyre/

# docker build .env files
.env
devices/docker/build.ps1
=======
# pyre type checker
.pyre/

# additional files
model.th
*.onnx
*.log*
evo_search/
>>>>>>> c3624cff
<|MERGE_RESOLUTION|>--- conflicted
+++ resolved
@@ -118,14 +118,10 @@
 .dmypy.json
 dmypy.json
 
-<<<<<<< HEAD
-# Pyre type checker
-.pyre/
-
 # docker build .env files
 .env
 devices/docker/build.ps1
-=======
+
 # pyre type checker
 .pyre/
 
@@ -134,4 +130,3 @@
 *.onnx
 *.log*
 evo_search/
->>>>>>> c3624cff
