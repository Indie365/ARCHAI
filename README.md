--- conflicted
+++ resolved
@@ -70,25 +70,11 @@
 
 ### Tutorials
 
-<<<<<<< HEAD
-The best way to familiarize yourself with Archai is to take a quick tour through our [30-minute tutorial](docs/user-guide/tutorial.md). Additionally, one can dive into the [Petridish tutorial](docs/user-guide/petridish.md) developed at Microsoft Research and available at Archai.
-
-#### Visual Studio Code
-
-## Support
-=======
 The best way to familiarize yourself with Archai is to take a quick tour through our [30-minute tutorial](https://microsoft.github.io/archai/user-guide/tutorial.html). Additionally, one can dive into the [Petridish tutorial](https://microsoft.github.io/archai/user-guide/petridish.html) developed at Microsoft Research and available at Archai.
->>>>>>> fcc6e49b
 
 We highly recommend [Visual Studio Code](https://code.visualstudio.com) to take advantage of predefined run configurations and interactive debugging. From the `archai` directory, launch Visual Studio Code, select **Run** (Ctrl+Shift+D), choose the configuration and click on **Play**.
 
-<<<<<<< HEAD
-#### AzureML Experiments
-
-When you submit a pull request, a CLA-bot will automatically determine whether you need to provide a CLA and decorate the PR appropriately (e.g., label, comment). Simply follow the instructions provided by the bot. You will only need to do this once across all repositories using our CLA.
-=======
 On the other hand, you can use [Archai on Azure](tools/azure/README.md) to run NAS experiments at scale.
->>>>>>> fcc6e49b
 
 ## Support
 
