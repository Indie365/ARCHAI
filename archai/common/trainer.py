--- conflicted
+++ resolved
@@ -73,13 +73,8 @@
         self._metrics = Metrics(self._title, self._apex, logger_freq=self._logger_freq)
 
         # NOTE: critical that pre_fit is called before creating optimizers
-<<<<<<< HEAD
         # as otherwise FreezeTrainer does not work correctly
         self.pre_fit(data_loaders)
-=======
-        # as otherwise FreezeTrainer does not work correctly    
-        self.pre_fit(train_dl, val_dl)
->>>>>>> 3304bc05
 
         # create optimizers and schedulers
         self._multi_optim = self.create_multi_optim(len(data_loaders.train_dl))
@@ -89,11 +84,6 @@
 
         self._lossfn = self._lossfn.to(self.get_device())
 
-<<<<<<< HEAD
-        self.pre_fit(data_loaders)
-
-=======
->>>>>>> 3304bc05
         # we need to restore checkpoint after all objects are created because
         # restoring checkpoint requires load_state_dict calls on these objects
         self._start_epoch = 0
@@ -169,11 +159,6 @@
 
     def get_optimizer(self, index=0)->Optimizer:
         return self._multi_optim[index].optim
-<<<<<<< HEAD
-
-=======
-        
->>>>>>> 3304bc05
     def get_scheduler(self, index=0)->Optional[_LRScheduler]:
         return self._multi_optim[index].sched
 
@@ -200,7 +185,7 @@
     #########################  hooks #########################
     def pre_fit(self, data_loaders:data.DataLoaders)->None:
         self._metrics.pre_run()
-        
+
         # compute model stats per minibatch of training data
         data_iterator = iter(train_dl)
         x, target = next(data_iterator)
@@ -218,15 +203,12 @@
         logger.info({'num_batches': len(train_dl)})
         logger.info({'total_mega_flops_epoch': len(train_dl) * mega_flops * train_dl.batch_size})
 
-<<<<<<< HEAD
 
     def post_fit(self, data_loaders:data.DataLoaders)->None:
         test_metrics = None
         # first run test before checkpointing, otherwise we won't have val metrics
         if data_loaders.test_dl and self._tester:
             test_metrics = self._tester.test(data_loaders.test_dl)
-=======
->>>>>>> 3304bc05
 
         self._metrics.post_run(test_metrics=test_metrics)
 
