--- conflicted
+++ resolved
@@ -30,11 +30,7 @@
         """
         input_shapes = [input_shape] if isinstance(input_shape, tuple) else input_shape            
         
-<<<<<<< HEAD
-        rand_max, rand_min = rand_range
-=======
         rand_min, rand_max = rand_range
->>>>>>> 7ebd8f6d
         self.sample_input = tuple([
             ((rand_max - rand_min) * torch.rand(*input_shape) + rand_min).type(input_dtype)
             for input_shape in input_shapes
