# Copyright (c) Microsoft Corporation.
# Licensed under the MIT license.

"""Constraints pipelines used throughout the search procedure.
"""

from typing import Tuple, Optional

import torch

from archai.nlp.nas.nas_utils.constraints.torch_constraints import (measure_torch_inference_latency,
                                                                    measure_torch_parameters,
                                                                    measure_torch_peak_memory)


# Latency upper bound on different device targets
# Any model with more latency than this will be removed from consideration during search
DEVICE_LATENCY_CONSTRAINT = {
    'XeonE5-2690': 10.0,
    'corei7': 10.0,
    'corei5': 10.0,
    'D3_V2': 10.0,
}


class ConstraintPipeline:
    """Defines a constraint pipeline that enables multi-typing (PyTorch and ONNX).

    """

    def __init__(self,
                 use_quantization: bool,
                 use_median: bool,
                 batch_size: int,
                 seq_len: int,
                 n_threads: int,
                 n_trials: int,
                 device: str) -> None:
        """Overrides initialization method.

        Args:
            use_quantization: Whether measurement should be calculated with quantizated model or not.
            use_median: Whether should use median instead of mean for measurement.
            batch_size: Batch size.
            seq_len: Sequence length.
            n_threads: Number of inference threads.
            n_trials: Number of times to repeat the measurement.
            device: Device where should be measured.

        """

        self.use_quantization = use_quantization
        self.use_median = use_median

        self.batch_size = batch_size
        self.seq_len = seq_len
        
        self.n_threads = n_threads
        self.n_trials = n_trials

        self.device = device

    def __call__() -> None:
        """Invokes the built-in call method.

        This method has to be implemented for child classes according to
        their pipeline usage.

        In Archai, we adopt the following:
            - PyTorch: call(model)
            - ONNX: call(model_config)

        Raises:
            Not implemented error.

        """

        raise NotImplementedError


class TorchConstraintPipeline(ConstraintPipeline):
    """Defines a PyTorch-based constraint pipeline.

    """

    def __init__(self,
                 use_quantization: Optional[bool] = False,
                 use_median: Optional[bool] = False,
                 batch_size: Optional[int] = 1,
                 seq_len: Optional[int] = 192,
                 n_threads: Optional[int] = 1,
                 n_trials: Optional[int] = 10,
                 device: Optional[str] = 'cpu') -> None:
        """Overrides initialization method.

        Args:
<<<<<<< HEAD
            use_quantization: Whether latency should be calculated with quantizated model or not.
            use_median: Whether should use median instead or mean for latency measurement.
            seq_len: Sequence length to measure the latency.
=======
            use_quantization: Whether measurement should be calculated with quantizated model or not.
            use_median: Whether should use median instead of mean for measurement.
            batch_size: Batch size.
            seq_len: Sequence length.
>>>>>>> f804c2eb
            n_threads: Number of inference threads.
            n_trials: Number of times to repeat the measurement.
            device: Device where should be measured.

        """

        super().__init__(use_quantization, use_median, batch_size,
                         seq_len, n_threads, n_trials, device)

    def __call__(self, model: torch.nn.Module) -> Tuple[int, int, float, float]:
        """Invokes the built-in call method.

        Args:
            model: Model to be used within constraint pipeline.

        Returns:
            (Tuple[int, int, float, float]): Decoder parameters, total parameters,
                latency and memory.

        """

        return [
            # Number of decoder (non-embedding) parameters
            measure_torch_parameters(model, ['non_embedding']),

            # Number of total parameters
            measure_torch_parameters(model, ['total']),

            # Inference latency
            measure_torch_inference_latency(model,
                                            self.use_quantization,
                                            self.use_median,
                                            self.batch_size,
                                            self.seq_len,
                                            self.n_threads,
                                            self.n_trials,
                                            self.device),

            # Peak memory usage
            measure_torch_peak_memory(model,
                                      self.use_quantization,
                                      self.batch_size,
                                      self.seq_len,
                                      self.n_threads,
                                      self.device)
        ]<|MERGE_RESOLUTION|>--- conflicted
+++ resolved
@@ -94,16 +94,10 @@
         """Overrides initialization method.
 
         Args:
-<<<<<<< HEAD
-            use_quantization: Whether latency should be calculated with quantizated model or not.
-            use_median: Whether should use median instead or mean for latency measurement.
-            seq_len: Sequence length to measure the latency.
-=======
             use_quantization: Whether measurement should be calculated with quantizated model or not.
             use_median: Whether should use median instead of mean for measurement.
             batch_size: Batch size.
             seq_len: Sequence length.
->>>>>>> f804c2eb
             n_threads: Number of inference threads.
             n_trials: Number of times to repeat the measurement.
             device: Device where should be measured.
