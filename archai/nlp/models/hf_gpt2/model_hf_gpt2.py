--- conflicted
+++ resolved
@@ -88,27 +88,7 @@
         self.config = HfGPT2FlexConfig(**kwargs)
         assert all(self.config.n_head[0] == n_h for n_h in self.config.n_head), 'HfGPT2Flex does not support different `n_head`.'
 
-<<<<<<< HEAD
-        for param, gpt2_param in HfGPT2Flex.HYPERPARAMETER_MAPPING.items():
-            setattr(config, gpt2_param, kwargs[param])
-
-        if kwargs['primer_square']:
-            config.primer_square = True
-            config.activation_function = 'relu'
-        else:
-            config.primer_square = False
-
-        config.adaptive = kwargs['adaptive']
-        config.cutoffs = kwargs['cutoffs']
-        config.div_val = kwargs['div_val']
-        config.embd_pdrop = kwargs['dropatt']
-        config.init_std = kwargs['weight_init_std']
-        config.proj_init_std = kwargs['proj_init_std']
-        config.tie_weight = kwargs['tie_weight']
-        config.tie_projs = kwargs['tie_projs']
-=======
         self.model = GPT2LMHeadModelFlex(self.config)
->>>>>>> 9355bca7
 
         if self.config.tie_weight:
             self.model.tie_weights()
@@ -121,21 +101,6 @@
                 output_loss: Optional[bool] = True,
                 output_prediction_scores: Optional[bool] = False
                 ) -> Tuple[torch.Tensor, ...]:
-<<<<<<< HEAD
-        assert mems is None, 'GPT2 does not support memory (mems)'
-
-        # Labels in Huggingface's GPT-2 are the same as inputs_ids and they will be shifted inside the model
-        # Causal attention mask is created inside the model
-        hf_out = self.model(input_ids=input_ids,
-                            labels=labels,
-                            attention_mask=torch.ones_like(input_ids),
-                            output_loss=output_loss,
-                            output_prediction_scores=output_prediction_scores)
-
-        # GPT-2 only outputs the logits, so we need to convert them
-        # by using log softmax
-        return (hf_out.loss, hf_out.logits, None, past_key_values)
-=======
         assert mems is None, 'HfGPT2Flex does not support memory (mems).'
 
         # Labels are the same as input_ids because they will be shifted inside the model
@@ -144,7 +109,6 @@
                              labels=input_ids,
                              attention_mask=torch.ones_like(input_ids),
                              past_key_values=past_key_values)
->>>>>>> 9355bca7
 
         if output_loss:
             return (outputs.loss, None, None, outputs.past_key_values)
