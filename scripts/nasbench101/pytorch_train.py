--- conflicted
+++ resolved
@@ -1,38 +1,31 @@
-import logging
-
-from archai.algos.nasbench101.nasbench101_dataset import Nasbench101Dataset
-from archai.algos.nasbench101 import model_builder
-from archai import cifar10_models
-from archai.common.trainer import Trainer
-from archai.common.config import Config
-from archai.common.common import common_init
-from archai.datasets import data
-from archai.algos.nasbench101.nasbench101_dataset import Nasbench101Dataset
-
-
-def main():
-    #6, 7, 9, 10, 16
-
-    #model = model_builder.build(model_builder.EXAMPLE_DESC_MATRIX, model_builder.EXAMPLE_VERTEX_OPS)
-    nsds= Nasbench101Dataset('~/dataroot/nasbench_ds/nasbench_only108.tfrecord.pkl')
-    conf = common_init(config_filepath='confs/algos/nasbench101.yaml')
-    conf_eval = conf['nas']['eval']
-    conf_loader = conf_eval['loader']
-    conf_trainer = conf_eval['trainer']
-
-    model = nsds.create_model(5) # 401277 is same model as example
-
-<<<<<<< HEAD
-    train_dl, _, test_dl = data.get_data(conf_loader)
-
-    trainer = Trainer(conf_trainer, model)
-    trainer.fit(train_dl, test_dl)
-=======
-    data_loaders = data.get_data(conf_loader)
-
-    trainer = Trainer(conf_trainer, model)
-    trainer.fit(data_loaders)
->>>>>>> 0d31c7d2
-
-if __name__ == '__main__':
+import logging
+
+from archai.algos.nasbench101.nasbench101_dataset import Nasbench101Dataset
+from archai.algos.nasbench101 import model_builder
+from archai import cifar10_models
+from archai.common.trainer import Trainer
+from archai.common.config import Config
+from archai.common.common import common_init
+from archai.datasets import data
+from archai.algos.nasbench101.nasbench101_dataset import Nasbench101Dataset
+
+
+def main():
+    #6, 7, 9, 10, 16
+
+    #model = model_builder.build(model_builder.EXAMPLE_DESC_MATRIX, model_builder.EXAMPLE_VERTEX_OPS)
+    nsds= Nasbench101Dataset('~/dataroot/nasbench_ds/nasbench_only108.tfrecord.pkl')
+    conf = common_init(config_filepath='confs/algos/nasbench101.yaml')
+    conf_eval = conf['nas']['eval']
+    conf_loader = conf_eval['loader']
+    conf_trainer = conf_eval['trainer']
+
+    model = nsds.create_model(5) # 401277 is same model as example
+
+    data_loaders = data.get_data(conf_loader)
+
+    trainer = Trainer(conf_trainer, model)
+    trainer.fit(data_loaders)
+
+if __name__ == '__main__':
     main()