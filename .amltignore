<<<<<<< HEAD
# Copyright (c) Microsoft Corporation.
# Licensed under the MIT license.

# Folders to be ignored when using AMLT
=======
>>>>>>> c3624cff
tests/
tools/
archived/
dockers/
docs/<|MERGE_RESOLUTION|>--- conflicted
+++ resolved
@@ -1,10 +1,8 @@
-<<<<<<< HEAD
 # Copyright (c) Microsoft Corporation.
 # Licensed under the MIT license.
 
 # Folders to be ignored when using AMLT
-=======
->>>>>>> c3624cff
+
 tests/
 tools/
 archived/
